<!--
@Author: Tristan Croll
@Date:   18-Apr-2018
@Email:  tic20@cam.ac.uk
@Last modified by:   tic20
@Last modified time: 25-Jun-2019
@License: Free for non-commercial use (see license.pdf)
@Copyright: Copyright 2016-2019 Tristan Croll
-->



<<<<<<< HEAD
<BundleInfo name="ChimeraX-ISOLDE" version="1.0b3.dev0" package="chimerax.isolde"
  	    minSessionVersion="1" maxSessionVersion="1">
=======
<BundleInfo name="ChimeraX-ISOLDE" version="1.0b3" package="chimerax.isolde"
        customInit="true" minSessionVersion="1" maxSessionVersion="1">
>>>>>>> 462594ef

  <!-- Additional information about bundle source -->
  <Author>Tristan Croll</Author>
  <Email>tic20@cam.ac.uk</Email>
  <URL>https://cxtoolshed.rbvi.ucsf.edu/apps/chimeraxisolde</URL>

  <!-- Synopsis is a one-line description
       Description is a full multi-line description -->
  <Synopsis>ISOLDE: Interactive Structure Optimisation by Local Direct Exploration</Synopsis>
  <Description>
ISOLDE is a next-generation environment for interactive building and
real-space refinement of atomic models into electron density maps.
It applies interactive molecular dynamics to allow real-time, intuitive
performance of structural rearrangements from the small to the quite
drastic, while constantly maintaining physically reasonable interactions
with the surroundings.
  </Description>

  <!-- Categories is a list where this bundle should appear -->
  <Categories>
    <Category name="General"/>
  </Categories>

  <!-- Compiled modules in bundle
       CLibrary gives the name of the module
       Source files are listed in one or more SourceFile elements -->
  <CLibrary name="_geometry">
    <SourceFile>src/_geometry.cpp</SourceFile>
  </CLibrary>
  <!-- TODO: Move nd_interp entirely into molc -->
  <CLibrary name="_nd_interp">
      <Library platform="linux">stdc++</Library>
    <SourceFile>src/interpolation/nd_interp.cpp</SourceFile>
  </CLibrary>
  <CLibrary name="molc" usesNumpy="true">
    <CompileArgument platform="mac">-mmacosx-version-min=10.12</CompileArgument>
    <SourceFile>src/atomic_cpp/dihedral.cpp</SourceFile>
    <SourceFile>src/atomic_cpp/dihedral_mgr.cpp</SourceFile>
    <SourceFile>src/atomic_cpp/chiral.cpp</SourceFile>
    <SourceFile>src/atomic_cpp/chiral_mgr.cpp</SourceFile>
    <SourceFile>src/interpolation/nd_interp.cpp</SourceFile>
    <SourceFile>src/validation/rama.cpp</SourceFile>
    <SourceFile>src/validation/rota.cpp</SourceFile>
    <SourceFile>src/restraints_cpp/changetracker.cpp</SourceFile>
    <SourceFile>src/restraints_cpp/distance_restraints.cpp</SourceFile>
    <SourceFile>src/restraints_cpp/adaptive_distance_restraints.cpp</SourceFile>
    <SourceFile>src/restraints_cpp/dihedral_restraints.cpp</SourceFile>
    <SourceFile>src/restraints_cpp/position_restraints.cpp</SourceFile>
    <SourceFile>src/restraints_cpp/rotamer_restraints.cpp</SourceFile>
    <SourceFile>src/restraints_cpp/mdff.cpp</SourceFile>
    <SourceFile>src/molc.cpp</SourceFile>
    <Library>atomstruct</Library>
    <Library>element</Library>
    <Library>arrays</Library>
    <Library>pyinstance</Library>
  </CLibrary>
  <CLibrary name="openmm" usesNumpy="true">
      <Library platform="mac">OpenMM</Library>
      <Library platform="linux">OpenMM</Library>
      <Library platform="windows">OpenMM.lib</Library>
      <Library>atomstruct</Library>
      <Library>pyinstance</Library>
      <CompileArgument platform="mac">-mmacosx-version-min=10.12</CompileArgument>
      <IncludeDir platform="mac">/Users/tic20/anaconda3/envs/openmm73/include</IncludeDir>
      <IncludeDir platform="linux">/home/tic20/anaconda3/envs/openmm73/include</IncludeDir>
      <IncludeDir platform="windows">C:\Users\tic20\Anaconda3\envs\openmm73\include</IncludeDir>
      <IncludeDir>src/deps/liblbfgs/include</IncludeDir>
      <SourceFile>src/openmm/openmm_interface.cpp</SourceFile>
      <SourceFile>src/openmm/custom_forces.cpp</SourceFile>
      <SourceFile>src/openmm/minimize.cpp</SourceFile>
      <SourceFile>src/deps/liblbfgs/lib/lbfgs.c</SourceFile>
  </CLibrary>


  <!-- Dependencies on other ChimeraX/Python packages -->
  <Dependencies>
    <Dependency name="ChimeraX-Core" version="==0.91"/>
    <Dependency name="ChimeraX-Atomic" version=">=1.0"/>
    <Dependency name="ChimeraX-Clipper" version=">=0.9.5"/>
    <!-- <Dependency name="versioneer" version=">=0.18"/> -->
    <!-- <Dependency name="ParmEd" version=">=3.1"/> -->
  </Dependencies>

  <!-- Python and ChimeraX-specific classifiers
       From https://pypi.python.org/pypi?%3Aaction=list_classifiers
       Some Python classifiers are always inserted by the build process.
       These include the Environment and Operating System classifiers
       as well as:
         Framework :: ChimeraX
         Intended Audience :: Science/Research
         Programming Language :: Python :: 3
         Topic :: Scientific/Engineering :: Visualization
         Topic :: Scientific/Engineering :: Chemistry
         Topic :: Scientific/Engineering :: Bio-Informatics
       The "ChimeraX :: Bundle" classifier is also supplied automatically.  -->
  <DataFiles>
    <DataDir>openmm/amberff</DataDir>
    <DataDir>openmm/amberff/amap</DataDir>
    <DataDir>validation/molprobity_data</DataDir>
    <DataDir>resources</DataDir>
    <DataDir>demo_data</DataDir>
    <DataDir>demo_data/3io0</DataDir>
    <DataDir>dictionaries</DataDir>
    <DataFile>tests/1pmx_1.pdb</DataFile>
    <DataDir>docs</DataDir>
    <DataDir>ui</DataDir>




  </DataFiles>
  <Classifiers>
    <!-- Development Status should be compatible with bundle version number -->
    <PythonClassifier>Development Status :: 4 - Beta</PythonClassifier>
    <PythonClassifier>License :: Free for non-commercial use.</PythonClassifier>
]
    <ChimeraXClassifier>ChimeraX :: Tool :: ISOLDE :: General :: Interactive Molecular Dynamics Flexible Fitting (iMDFF)</ChimeraXClassifier>
    <ChimeraXClassifier>ChimeraX :: Command :: isolde :: General :: Command-line control of ISOLDE simulations</ChimeraXClassifier>
    <ChimeraXClassifier>ChimeraX :: Command :: rama :: General :: Live Ramachadran validation of models</ChimeraXClassifier>
    <ChimeraXClassifier>ChimeraX :: Command :: rota :: General :: Live rotamer validation of models</ChimeraXClassifier>
]
  </Classifiers>

</BundleInfo>
<|MERGE_RESOLUTION|>--- conflicted
+++ resolved
@@ -1,143 +1,138 @@
-<!--
-@Author: Tristan Croll
-@Date:   18-Apr-2018
-@Email:  tic20@cam.ac.uk
-@Last modified by:   tic20
-@Last modified time: 25-Jun-2019
-@License: Free for non-commercial use (see license.pdf)
-@Copyright: Copyright 2016-2019 Tristan Croll
--->
-
-
-
-<<<<<<< HEAD
-<BundleInfo name="ChimeraX-ISOLDE" version="1.0b3.dev0" package="chimerax.isolde"
-  	    minSessionVersion="1" maxSessionVersion="1">
-=======
-<BundleInfo name="ChimeraX-ISOLDE" version="1.0b3" package="chimerax.isolde"
-        customInit="true" minSessionVersion="1" maxSessionVersion="1">
->>>>>>> 462594ef
-
-  <!-- Additional information about bundle source -->
-  <Author>Tristan Croll</Author>
-  <Email>tic20@cam.ac.uk</Email>
-  <URL>https://cxtoolshed.rbvi.ucsf.edu/apps/chimeraxisolde</URL>
-
-  <!-- Synopsis is a one-line description
-       Description is a full multi-line description -->
-  <Synopsis>ISOLDE: Interactive Structure Optimisation by Local Direct Exploration</Synopsis>
-  <Description>
-ISOLDE is a next-generation environment for interactive building and
-real-space refinement of atomic models into electron density maps.
-It applies interactive molecular dynamics to allow real-time, intuitive
-performance of structural rearrangements from the small to the quite
-drastic, while constantly maintaining physically reasonable interactions
-with the surroundings.
-  </Description>
-
-  <!-- Categories is a list where this bundle should appear -->
-  <Categories>
-    <Category name="General"/>
-  </Categories>
-
-  <!-- Compiled modules in bundle
-       CLibrary gives the name of the module
-       Source files are listed in one or more SourceFile elements -->
-  <CLibrary name="_geometry">
-    <SourceFile>src/_geometry.cpp</SourceFile>
-  </CLibrary>
-  <!-- TODO: Move nd_interp entirely into molc -->
-  <CLibrary name="_nd_interp">
-      <Library platform="linux">stdc++</Library>
-    <SourceFile>src/interpolation/nd_interp.cpp</SourceFile>
-  </CLibrary>
-  <CLibrary name="molc" usesNumpy="true">
-    <CompileArgument platform="mac">-mmacosx-version-min=10.12</CompileArgument>
-    <SourceFile>src/atomic_cpp/dihedral.cpp</SourceFile>
-    <SourceFile>src/atomic_cpp/dihedral_mgr.cpp</SourceFile>
-    <SourceFile>src/atomic_cpp/chiral.cpp</SourceFile>
-    <SourceFile>src/atomic_cpp/chiral_mgr.cpp</SourceFile>
-    <SourceFile>src/interpolation/nd_interp.cpp</SourceFile>
-    <SourceFile>src/validation/rama.cpp</SourceFile>
-    <SourceFile>src/validation/rota.cpp</SourceFile>
-    <SourceFile>src/restraints_cpp/changetracker.cpp</SourceFile>
-    <SourceFile>src/restraints_cpp/distance_restraints.cpp</SourceFile>
-    <SourceFile>src/restraints_cpp/adaptive_distance_restraints.cpp</SourceFile>
-    <SourceFile>src/restraints_cpp/dihedral_restraints.cpp</SourceFile>
-    <SourceFile>src/restraints_cpp/position_restraints.cpp</SourceFile>
-    <SourceFile>src/restraints_cpp/rotamer_restraints.cpp</SourceFile>
-    <SourceFile>src/restraints_cpp/mdff.cpp</SourceFile>
-    <SourceFile>src/molc.cpp</SourceFile>
-    <Library>atomstruct</Library>
-    <Library>element</Library>
-    <Library>arrays</Library>
-    <Library>pyinstance</Library>
-  </CLibrary>
-  <CLibrary name="openmm" usesNumpy="true">
-      <Library platform="mac">OpenMM</Library>
-      <Library platform="linux">OpenMM</Library>
-      <Library platform="windows">OpenMM.lib</Library>
-      <Library>atomstruct</Library>
-      <Library>pyinstance</Library>
-      <CompileArgument platform="mac">-mmacosx-version-min=10.12</CompileArgument>
-      <IncludeDir platform="mac">/Users/tic20/anaconda3/envs/openmm73/include</IncludeDir>
-      <IncludeDir platform="linux">/home/tic20/anaconda3/envs/openmm73/include</IncludeDir>
-      <IncludeDir platform="windows">C:\Users\tic20\Anaconda3\envs\openmm73\include</IncludeDir>
-      <IncludeDir>src/deps/liblbfgs/include</IncludeDir>
-      <SourceFile>src/openmm/openmm_interface.cpp</SourceFile>
-      <SourceFile>src/openmm/custom_forces.cpp</SourceFile>
-      <SourceFile>src/openmm/minimize.cpp</SourceFile>
-      <SourceFile>src/deps/liblbfgs/lib/lbfgs.c</SourceFile>
-  </CLibrary>
-
-
-  <!-- Dependencies on other ChimeraX/Python packages -->
-  <Dependencies>
-    <Dependency name="ChimeraX-Core" version="==0.91"/>
-    <Dependency name="ChimeraX-Atomic" version=">=1.0"/>
-    <Dependency name="ChimeraX-Clipper" version=">=0.9.5"/>
-    <!-- <Dependency name="versioneer" version=">=0.18"/> -->
-    <!-- <Dependency name="ParmEd" version=">=3.1"/> -->
-  </Dependencies>
-
-  <!-- Python and ChimeraX-specific classifiers
-       From https://pypi.python.org/pypi?%3Aaction=list_classifiers
-       Some Python classifiers are always inserted by the build process.
-       These include the Environment and Operating System classifiers
-       as well as:
-         Framework :: ChimeraX
-         Intended Audience :: Science/Research
-         Programming Language :: Python :: 3
-         Topic :: Scientific/Engineering :: Visualization
-         Topic :: Scientific/Engineering :: Chemistry
-         Topic :: Scientific/Engineering :: Bio-Informatics
-       The "ChimeraX :: Bundle" classifier is also supplied automatically.  -->
-  <DataFiles>
-    <DataDir>openmm/amberff</DataDir>
-    <DataDir>openmm/amberff/amap</DataDir>
-    <DataDir>validation/molprobity_data</DataDir>
-    <DataDir>resources</DataDir>
-    <DataDir>demo_data</DataDir>
-    <DataDir>demo_data/3io0</DataDir>
-    <DataDir>dictionaries</DataDir>
-    <DataFile>tests/1pmx_1.pdb</DataFile>
-    <DataDir>docs</DataDir>
-    <DataDir>ui</DataDir>
-
-
-
-
-  </DataFiles>
-  <Classifiers>
-    <!-- Development Status should be compatible with bundle version number -->
-    <PythonClassifier>Development Status :: 4 - Beta</PythonClassifier>
-    <PythonClassifier>License :: Free for non-commercial use.</PythonClassifier>
-]
-    <ChimeraXClassifier>ChimeraX :: Tool :: ISOLDE :: General :: Interactive Molecular Dynamics Flexible Fitting (iMDFF)</ChimeraXClassifier>
-    <ChimeraXClassifier>ChimeraX :: Command :: isolde :: General :: Command-line control of ISOLDE simulations</ChimeraXClassifier>
-    <ChimeraXClassifier>ChimeraX :: Command :: rama :: General :: Live Ramachadran validation of models</ChimeraXClassifier>
-    <ChimeraXClassifier>ChimeraX :: Command :: rota :: General :: Live rotamer validation of models</ChimeraXClassifier>
-]
-  </Classifiers>
-
-</BundleInfo>
+<!--
+@Author: Tristan Croll
+@Date:   18-Apr-2018
+@Email:  tic20@cam.ac.uk
+@Last modified by:   tic20
+@Last modified time: 25-Jun-2019
+@License: Free for non-commercial use (see license.pdf)
+@Copyright: Copyright 2016-2019 Tristan Croll
+-->
+
+
+
+<BundleInfo name="ChimeraX-ISOLDE" version="1.0b3.dev0" package="chimerax.isolde"
+  	    customInit="true" minSessionVersion="1" maxSessionVersion="1">
+
+  <!-- Additional information about bundle source -->
+  <Author>Tristan Croll</Author>
+  <Email>tic20@cam.ac.uk</Email>
+  <URL>https://cxtoolshed.rbvi.ucsf.edu/apps/chimeraxisolde</URL>
+
+  <!-- Synopsis is a one-line description
+       Description is a full multi-line description -->
+  <Synopsis>ISOLDE: Interactive Structure Optimisation by Local Direct Exploration</Synopsis>
+  <Description>
+ISOLDE is a next-generation environment for interactive building and
+real-space refinement of atomic models into electron density maps.
+It applies interactive molecular dynamics to allow real-time, intuitive
+performance of structural rearrangements from the small to the quite
+drastic, while constantly maintaining physically reasonable interactions
+with the surroundings.
+  </Description>
+
+  <!-- Categories is a list where this bundle should appear -->
+  <Categories>
+    <Category name="General"/>
+  </Categories>
+
+  <!-- Compiled modules in bundle
+       CLibrary gives the name of the module
+       Source files are listed in one or more SourceFile elements -->
+  <CLibrary name="_geometry">
+    <SourceFile>src/_geometry.cpp</SourceFile>
+  </CLibrary>
+  <!-- TODO: Move nd_interp entirely into molc -->
+  <CLibrary name="_nd_interp">
+      <Library platform="linux">stdc++</Library>
+    <SourceFile>src/interpolation/nd_interp.cpp</SourceFile>
+  </CLibrary>
+  <CLibrary name="molc" usesNumpy="true">
+    <CompileArgument platform="mac">-mmacosx-version-min=10.12</CompileArgument>
+    <SourceFile>src/atomic_cpp/dihedral.cpp</SourceFile>
+    <SourceFile>src/atomic_cpp/dihedral_mgr.cpp</SourceFile>
+    <SourceFile>src/atomic_cpp/chiral.cpp</SourceFile>
+    <SourceFile>src/atomic_cpp/chiral_mgr.cpp</SourceFile>
+    <SourceFile>src/interpolation/nd_interp.cpp</SourceFile>
+    <SourceFile>src/validation/rama.cpp</SourceFile>
+    <SourceFile>src/validation/rota.cpp</SourceFile>
+    <SourceFile>src/restraints_cpp/changetracker.cpp</SourceFile>
+    <SourceFile>src/restraints_cpp/distance_restraints.cpp</SourceFile>
+    <SourceFile>src/restraints_cpp/adaptive_distance_restraints.cpp</SourceFile>
+    <SourceFile>src/restraints_cpp/dihedral_restraints.cpp</SourceFile>
+    <SourceFile>src/restraints_cpp/position_restraints.cpp</SourceFile>
+    <SourceFile>src/restraints_cpp/rotamer_restraints.cpp</SourceFile>
+    <SourceFile>src/restraints_cpp/mdff.cpp</SourceFile>
+    <SourceFile>src/molc.cpp</SourceFile>
+    <Library>atomstruct</Library>
+    <Library>element</Library>
+    <Library>arrays</Library>
+    <Library>pyinstance</Library>
+  </CLibrary>
+  <CLibrary name="openmm" usesNumpy="true">
+      <Library platform="mac">OpenMM</Library>
+      <Library platform="linux">OpenMM</Library>
+      <Library platform="windows">OpenMM.lib</Library>
+      <Library>atomstruct</Library>
+      <Library>pyinstance</Library>
+      <CompileArgument platform="mac">-mmacosx-version-min=10.12</CompileArgument>
+      <IncludeDir platform="mac">/Users/tic20/anaconda3/envs/openmm73/include</IncludeDir>
+      <IncludeDir platform="linux">/home/tic20/anaconda3/envs/openmm73/include</IncludeDir>
+      <IncludeDir platform="windows">C:\Users\tic20\Anaconda3\envs\openmm73\include</IncludeDir>
+      <IncludeDir>src/deps/liblbfgs/include</IncludeDir>
+      <SourceFile>src/openmm/openmm_interface.cpp</SourceFile>
+      <SourceFile>src/openmm/custom_forces.cpp</SourceFile>
+      <SourceFile>src/openmm/minimize.cpp</SourceFile>
+      <SourceFile>src/deps/liblbfgs/lib/lbfgs.c</SourceFile>
+  </CLibrary>
+
+
+  <!-- Dependencies on other ChimeraX/Python packages -->
+  <Dependencies>
+    <Dependency name="ChimeraX-Core" version="==0.91"/>
+    <Dependency name="ChimeraX-Atomic" version=">=1.0"/>
+    <Dependency name="ChimeraX-Clipper" version=">=0.9.5"/>
+    <!-- <Dependency name="versioneer" version=">=0.18"/> -->
+    <!-- <Dependency name="ParmEd" version=">=3.1"/> -->
+  </Dependencies>
+
+  <!-- Python and ChimeraX-specific classifiers
+       From https://pypi.python.org/pypi?%3Aaction=list_classifiers
+       Some Python classifiers are always inserted by the build process.
+       These include the Environment and Operating System classifiers
+       as well as:
+         Framework :: ChimeraX
+         Intended Audience :: Science/Research
+         Programming Language :: Python :: 3
+         Topic :: Scientific/Engineering :: Visualization
+         Topic :: Scientific/Engineering :: Chemistry
+         Topic :: Scientific/Engineering :: Bio-Informatics
+       The "ChimeraX :: Bundle" classifier is also supplied automatically.  -->
+  <DataFiles>
+    <DataDir>openmm/amberff</DataDir>
+    <DataDir>openmm/amberff/amap</DataDir>
+    <DataDir>validation/molprobity_data</DataDir>
+    <DataDir>resources</DataDir>
+    <DataDir>demo_data</DataDir>
+    <DataDir>demo_data/3io0</DataDir>
+    <DataDir>dictionaries</DataDir>
+    <DataFile>tests/1pmx_1.pdb</DataFile>
+    <DataDir>docs</DataDir>
+    <DataDir>ui</DataDir>
+
+
+
+
+  </DataFiles>
+  <Classifiers>
+    <!-- Development Status should be compatible with bundle version number -->
+    <PythonClassifier>Development Status :: 4 - Beta</PythonClassifier>
+    <PythonClassifier>License :: Free for non-commercial use.</PythonClassifier>
+]
+    <ChimeraXClassifier>ChimeraX :: Tool :: ISOLDE :: General :: Interactive Molecular Dynamics Flexible Fitting (iMDFF)</ChimeraXClassifier>
+    <ChimeraXClassifier>ChimeraX :: Command :: isolde :: General :: Command-line control of ISOLDE simulations</ChimeraXClassifier>
+    <ChimeraXClassifier>ChimeraX :: Command :: rama :: General :: Live Ramachadran validation of models</ChimeraXClassifier>
+    <ChimeraXClassifier>ChimeraX :: Command :: rota :: General :: Live rotamer validation of models</ChimeraXClassifier>
+]
+  </Classifiers>
+
+</BundleInfo>